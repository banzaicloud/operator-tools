--- conflicted
+++ resolved
@@ -77,11 +77,7 @@
 		combinedResult.Combine(result, errors.WithStack(err))
 		if cr, ok := cr.(interface{ IsOptional() bool }); ok {
 			if err != nil && !cr.IsOptional() {
-<<<<<<< HEAD
-				return combinedResult.Result, combinedResult.Err
-=======
 				break
->>>>>>> 1d8a8037
 			}
 		}
 	}
