// Copyright © 2019 Banzai Cloud
//
// Licensed under the Apache License, Version 2.0 (the "License");
// you may not use this file except in compliance with the License.
// You may obtain a copy of the License at
//
//    http://www.apache.org/licenses/LICENSE-2.0
//
// Unless required by applicable law or agreed to in writing, software
// distributed under the License is distributed on an "AS IS" BASIS,
// WITHOUT WARRANTIES OR CONDITIONS OF ANY KIND, either express or implied.
// See the License for the specific language governing permissions and
// limitations under the License.

package reconciler

import (
	"context"
	"strings"

	"emperror.dev/errors"
	v1 "k8s.io/apiextensions-apiserver/pkg/apis/apiextensions/v1"
	"k8s.io/apiextensions-apiserver/pkg/apis/apiextensions/v1beta1"
	k8serrors "k8s.io/apimachinery/pkg/api/errors"
	"k8s.io/apimachinery/pkg/api/meta"
	apimeta "k8s.io/apimachinery/pkg/api/meta"
	metav1 "k8s.io/apimachinery/pkg/apis/meta/v1"
	"k8s.io/apimachinery/pkg/apis/meta/v1/unstructured"
	"k8s.io/apimachinery/pkg/runtime"
	"k8s.io/apimachinery/pkg/runtime/schema"
	clientgoscheme "k8s.io/client-go/kubernetes/scheme"
	"sigs.k8s.io/controller-runtime/pkg/builder"
	"sigs.k8s.io/controller-runtime/pkg/client"
	"sigs.k8s.io/controller-runtime/pkg/client/apiutil"
	"sigs.k8s.io/controller-runtime/pkg/controller/controllerutil"
	"sigs.k8s.io/controller-runtime/pkg/reconcile"

	"github.com/banzaicloud/operator-tools/pkg/types"
	"github.com/banzaicloud/operator-tools/pkg/utils"
)

type ResourceOwner interface {
	// to be aware of metadata
	metav1.Object
	// to be aware of the owner's type
	runtime.Object
}

type ResourceOwnerWithControlNamespace interface {
	ResourceOwner
	// control namespace dictates where namespaced objects should belong to
	GetControlNamespace() string
}

type ResourceBuilders func(parent ResourceOwner, object interface{}) []ResourceBuilder
type ResourceBuilder func() (runtime.Object, DesiredState, error)
type ResourceTranslate func(runtime.Object) (parent ResourceOwner, config interface{})
type PurgeTypesFunc func() []schema.GroupVersionKind

type NativeReconciledComponent interface {
	ResourceBuilders(parent ResourceOwner, object interface{}) []ResourceBuilder
	RegisterWatches(*builder.Builder)
	PurgeTypes() []schema.GroupVersionKind
}

type DefaultReconciledComponent struct {
	builders   ResourceBuilders
	watches    func(b *builder.Builder)
	purgeTypes func() []schema.GroupVersionKind
}

func NewReconciledComponent(b ResourceBuilders, w func(b *builder.Builder), p func() []schema.GroupVersionKind) NativeReconciledComponent {
	if p == nil {
		p = func() []schema.GroupVersionKind {
			return nil
		}
	}
	if w == nil {
		w = func(*builder.Builder) {}
	}
	return &DefaultReconciledComponent{
		builders:   b,
		watches:    w,
		purgeTypes: p,
	}
}

func (d *DefaultReconciledComponent) ResourceBuilders(parent ResourceOwner, object interface{}) []ResourceBuilder {
	return d.builders(parent, object)
}

func (d *DefaultReconciledComponent) RegisterWatches(b *builder.Builder) {
	if d.watches != nil {
		d.watches(b)
	}
}

func (d *DefaultReconciledComponent) PurgeTypes() []schema.GroupVersionKind {
	return d.purgeTypes()
}

type NativeReconciler struct {
	*GenericResourceReconciler
	client.Client
	scheme                 *runtime.Scheme
<<<<<<< HEAD
	reconciledComponent    NativeReconciledComponent
	configTranslate        func(runtime.Object) (parent ResourceOwner, config interface{})
=======
	restMapper             meta.RESTMapper
	reconciledComponent    NativeReconciledComponent
	configTranslate        ResourceTranslate
>>>>>>> 1d8a8037
	componentName          string
	setControllerRef       bool
	reconciledObjectStates map[reconciledObjectState][]runtime.Object
}

type NativeReconcilerOpt func(*NativeReconciler)

func NativeReconcilerWithScheme(scheme *runtime.Scheme) NativeReconcilerOpt {
	return func(r *NativeReconciler) {
		r.scheme = scheme
	}
}

func NativeReconcilerSetControllerRef() NativeReconcilerOpt {
	return func(r *NativeReconciler) {
		r.setControllerRef = true
	}
}

func NativeReconcilerSetRESTMapper(mapper meta.RESTMapper) NativeReconcilerOpt {
	return func(r *NativeReconciler) {
		r.restMapper = mapper
	}
}

func NewNativeReconciler(
	componentName string,
	rec *GenericResourceReconciler,
	client client.Client,
	reconciledComponent NativeReconciledComponent,
	resourceTranslate func(runtime.Object) (parent ResourceOwner, config interface{}),
	opts ...NativeReconcilerOpt) *NativeReconciler {
	reconciler := &NativeReconciler{
		GenericResourceReconciler: rec,
		Client:                    client,
		reconciledComponent:       reconciledComponent,
		configTranslate:           resourceTranslate,
		componentName:             componentName,
	}

	reconciler.initReconciledObjectStates()

	for _, opt := range opts {
		opt(reconciler)
	}

	if reconciler.scheme == nil {
		reconciler.scheme = runtime.NewScheme()
		_ = clientgoscheme.AddToScheme(reconciler.scheme)
	}

	return reconciler
}

func (rec *NativeReconciler) Reconcile(owner runtime.Object) (*reconcile.Result, error) {
	if rec.componentName == "" {
		return nil, errors.New("component name cannot be empty")
	}

	componentID, ownerMeta, err := rec.generateComponentID(owner)
	if err != nil {
		return nil, err
	}
	// visited objects wont be purged
	excludeFromPurge := map[string]bool{}

	combinedResult := &CombinedResult{}
	for _, r := range rec.reconciledComponent.ResourceBuilders(rec.configTranslate(owner)) {
		o, state, err := r()
		if err != nil {
			combinedResult.CombineErr(err)
		} else {
			objectMeta, err := rec.addComponentIDAnnotation(o, componentID)
			if err != nil {
				combinedResult.CombineErr(err)
				continue
			}
			rec.addRelatedToAnnotation(objectMeta, ownerMeta)
			if rec.setControllerRef {
				isCrd := false
				switch o.(type) {
				case *v1beta1.CustomResourceDefinition:
					isCrd = true
				case *v1.CustomResourceDefinition:
					isCrd = true
				}
				if !isCrd {
					// namespaced resource can only own resources in the same namespace
					if ownerMeta.GetNamespace() == "" || ownerMeta.GetNamespace() == objectMeta.GetNamespace() {
						if err := controllerutil.SetControllerReference(ownerMeta, objectMeta, rec.scheme); err != nil {
							combinedResult.CombineErr(err)
							continue
						}
					}
				}
			}
			result, err := rec.ReconcileResource(o, state)
			if err == nil {
				resourceID, err := rec.generateResourceID(o)
				if err != nil {
					combinedResult.CombineErr(err)
					continue
				}
				excludeFromPurge[resourceID] = true

<<<<<<< HEAD
				switch state {
				case StateAbsent:
					rec.addReconciledObjectState(reconciledObjectState(ReconciledObjectStateAbsent), o.DeepCopyObject())
				default:
					rec.addReconciledObjectState(reconciledObjectState(ReconciledObjectStatePresent), o.DeepCopyObject())
				}
=======
				s := ReconciledObjectStatePresent
				if state == StateAbsent {
					s = ReconciledObjectStateAbsent
				}
				rec.addReconciledObjectState(s, o.DeepCopyObject())
>>>>>>> 1d8a8037
			}
			combinedResult.Combine(result, err)
		}
	}
	if combinedResult.Err == nil {
		if err := rec.purge(excludeFromPurge, componentID); err != nil {
			combinedResult.CombineErr(err)
		}
	} else {
		rec.Log.Error(combinedResult.Err, "skip purging results due to previous errors")
	}
	return &combinedResult.Result, combinedResult.Err
}

func (rec *NativeReconciler) generateComponentID(owner runtime.Object) (string, metav1.Object, error) {
	ownerMeta, err := meta.Accessor(owner)
	if err != nil {
		return "", nil, errors.WrapIf(err, "failed to access owner object meta")
	}

	// generated componentId will be used to purge unwanted objects
	identifiers := []string{}
	if ownerMeta.GetName() == "" {
		return "", nil, errors.New("unable to generate component id for resource without a name")
	}
	identifiers = append(identifiers, ownerMeta.GetName())

	if ownerMeta.GetNamespace() != "" {
		identifiers = append(identifiers, ownerMeta.GetNamespace())
	}

	if rec.componentName == "" {
		return "", nil, errors.New("unable to generate component id without a component name")
	}
	identifiers = append(identifiers, rec.componentName)

	gvk, err := apiutil.GVKForObject(owner, rec.scheme)
	if err != nil {
		return "", nil, errors.WrapIf(err, "")
	}
	apiVersion, kind := gvk.ToAPIVersionAndKind()
	identifiers = append(identifiers, apiVersion, strings.ToLower(kind))

	return strings.Join(identifiers, "-"), ownerMeta, nil
}

func (rec *NativeReconciler) generateResourceID(resource runtime.Object) (string, error) {
	resourceMeta, err := meta.Accessor(resource)
	if err != nil {
		return "", errors.WrapIf(err, "failed to access owner object meta")
	}

	// generated componentId will be used to purge unwanted objects
	identifiers := []string{}
	if resourceMeta.GetName() == "" {
		return "", errors.New("unable to generate component id for resource without a name")
	}
	identifiers = append(identifiers, resourceMeta.GetName())

	if resourceMeta.GetNamespace() != "" {
		identifiers = append(identifiers, resourceMeta.GetNamespace())
	}

	gvk, err := apiutil.GVKForObject(resource, rec.scheme)
	if err != nil {
		return "", errors.WrapIf(err, "")
	}
	apiVersion, kind := gvk.ToAPIVersionAndKind()
	identifiers = append(identifiers, apiVersion, strings.ToLower(kind))

	return strings.Join(identifiers, "-"), nil
}

func (rec *NativeReconciler) gvkExists(gvk schema.GroupVersionKind) bool {
	if rec.restMapper == nil {
		return true
	}

	mappings, err := rec.restMapper.RESTMappings(gvk.GroupKind(), gvk.Version)
	if apimeta.IsNoMatchError(err) {
		return false
	}
	if err != nil {
		return true
	}

	for _, m := range mappings {
		if gvk == m.GroupVersionKind {
			return true
		}
	}

	return false
}

func (rec *NativeReconciler) purge(excluded map[string]bool, componentId string) error {
	var allErr error
	for _, gvk := range rec.reconciledComponent.PurgeTypes() {
		rec.Log.V(2).Info("purging GVK", "gvk", gvk)
		if !rec.gvkExists(gvk) {
			continue
		}
		objects := &unstructured.UnstructuredList{}
		objects.SetGroupVersionKind(gvk)
		err := rec.List(context.TODO(), objects)
		if apimeta.IsNoMatchError(err) {
			// skip unknown GVKs
			continue
		}
		if err != nil {
			rec.Log.Error(err, "failed list objects to prune",
				"groupversion", gvk.GroupVersion().String(),
				"kind", gvk.Kind)
			continue
		}
		for _, o := range objects.Items {
			objectMeta, err := meta.Accessor(&o)
			if err != nil {
				allErr = errors.Combine(allErr, errors.WrapIf(err, "failed to get object metadata"))
				continue
			}
			resourceID, err := rec.generateResourceID(&o)
			if err != nil {
				allErr = errors.Combine(allErr, err)
				continue
			}
			if excluded[resourceID] {
				continue
			}
<<<<<<< HEAD
			if objectMeta.GetAnnotations() != nil && objectMeta.GetAnnotations()[types.BanzaiCloudManagedComponent] == componentId {
=======
			if objectMeta.GetAnnotations()[types.BanzaiCloudManagedComponent] == componentId {
>>>>>>> 1d8a8037
				rec.Log.Info("pruning unmmanaged resource",
					"name", objectMeta.GetName(),
					"namespace", objectMeta.GetNamespace(),
					"group", gvk.Group,
					"version", gvk.Version,
					"listKind", gvk.Kind)
				if err := rec.Client.Delete(context.TODO(), &o); err != nil && !k8serrors.IsNotFound(err) {
					allErr = errors.Combine(allErr, err)
				} else {
					rec.addReconciledObjectState(ReconciledObjectStatePurged, o.DeepCopy())
				}
			}
		}
	}
	return allErr
}

type reconciledObjectState string

const (
	ReconciledObjectStateAbsent  reconciledObjectState = "Absent"
	ReconciledObjectStatePresent reconciledObjectState = "Present"
	ReconciledObjectStatePurged  reconciledObjectState = "Purged"
)

func (rec *NativeReconciler) initReconciledObjectStates() {
<<<<<<< HEAD
	rec.reconciledObjectStates = map[reconciledObjectState][]runtime.Object{
		ReconciledObjectStateAbsent:  make([]runtime.Object, 0),
		ReconciledObjectStatePresent: make([]runtime.Object, 0),
		ReconciledObjectStatePurged:  make([]runtime.Object, 0),
	}
=======
	rec.reconciledObjectStates = make(map[reconciledObjectState][]runtime.Object)
>>>>>>> 1d8a8037
}

func (rec *NativeReconciler) addReconciledObjectState(state reconciledObjectState, o runtime.Object) {
	rec.reconciledObjectStates[state] = append(rec.reconciledObjectStates[state], o)
}

func (rec *NativeReconciler) GetReconciledObjectWithState(state reconciledObjectState) []runtime.Object {
	return rec.reconciledObjectStates[state]
}

func (rec *NativeReconciler) addRelatedToAnnotation(objectMeta, ownerMeta metav1.Object) {
	annotations := objectMeta.GetAnnotations()
<<<<<<< HEAD
=======
	if annotations == nil {
		annotations = make(map[string]string)
	}
>>>>>>> 1d8a8037
	annotations[types.BanzaiCloudRelatedTo] = utils.ObjectKeyFromObjectMeta(ownerMeta).String()
	objectMeta.SetAnnotations(annotations)
}

func (rec *NativeReconciler) addComponentIDAnnotation(o runtime.Object, componentId string) (metav1.Object, error) {
	objectMeta, err := meta.Accessor(o)
	if err != nil {
		return nil, errors.Wrapf(err, "failed to access object metadata")
	}
	annotations := objectMeta.GetAnnotations()
	if annotations == nil {
		annotations = make(map[string]string)
	}
	if currentComponentId, ok := annotations[types.BanzaiCloudManagedComponent]; ok {
		if currentComponentId != componentId {
			return nil, errors.Errorf(
				"object actual component id `%s` is different from the one defined by the component `%s`",
				currentComponentId, componentId)
		}
	} else {
		annotations[types.BanzaiCloudManagedComponent] = componentId
		objectMeta.SetAnnotations(annotations)
	}
	return objectMeta, nil
}

func (rec *NativeReconciler) RegisterWatches(b *builder.Builder) {
	rec.reconciledComponent.RegisterWatches(b)
}<|MERGE_RESOLUTION|>--- conflicted
+++ resolved
@@ -103,14 +103,9 @@
 	*GenericResourceReconciler
 	client.Client
 	scheme                 *runtime.Scheme
-<<<<<<< HEAD
-	reconciledComponent    NativeReconciledComponent
-	configTranslate        func(runtime.Object) (parent ResourceOwner, config interface{})
-=======
 	restMapper             meta.RESTMapper
 	reconciledComponent    NativeReconciledComponent
 	configTranslate        ResourceTranslate
->>>>>>> 1d8a8037
 	componentName          string
 	setControllerRef       bool
 	reconciledObjectStates map[reconciledObjectState][]runtime.Object
@@ -216,20 +211,11 @@
 				}
 				excludeFromPurge[resourceID] = true
 
-<<<<<<< HEAD
-				switch state {
-				case StateAbsent:
-					rec.addReconciledObjectState(reconciledObjectState(ReconciledObjectStateAbsent), o.DeepCopyObject())
-				default:
-					rec.addReconciledObjectState(reconciledObjectState(ReconciledObjectStatePresent), o.DeepCopyObject())
-				}
-=======
 				s := ReconciledObjectStatePresent
 				if state == StateAbsent {
 					s = ReconciledObjectStateAbsent
 				}
 				rec.addReconciledObjectState(s, o.DeepCopyObject())
->>>>>>> 1d8a8037
 			}
 			combinedResult.Combine(result, err)
 		}
@@ -359,11 +345,7 @@
 			if excluded[resourceID] {
 				continue
 			}
-<<<<<<< HEAD
-			if objectMeta.GetAnnotations() != nil && objectMeta.GetAnnotations()[types.BanzaiCloudManagedComponent] == componentId {
-=======
 			if objectMeta.GetAnnotations()[types.BanzaiCloudManagedComponent] == componentId {
->>>>>>> 1d8a8037
 				rec.Log.Info("pruning unmmanaged resource",
 					"name", objectMeta.GetName(),
 					"namespace", objectMeta.GetNamespace(),
@@ -390,15 +372,7 @@
 )
 
 func (rec *NativeReconciler) initReconciledObjectStates() {
-<<<<<<< HEAD
-	rec.reconciledObjectStates = map[reconciledObjectState][]runtime.Object{
-		ReconciledObjectStateAbsent:  make([]runtime.Object, 0),
-		ReconciledObjectStatePresent: make([]runtime.Object, 0),
-		ReconciledObjectStatePurged:  make([]runtime.Object, 0),
-	}
-=======
 	rec.reconciledObjectStates = make(map[reconciledObjectState][]runtime.Object)
->>>>>>> 1d8a8037
 }
 
 func (rec *NativeReconciler) addReconciledObjectState(state reconciledObjectState, o runtime.Object) {
@@ -411,12 +385,9 @@
 
 func (rec *NativeReconciler) addRelatedToAnnotation(objectMeta, ownerMeta metav1.Object) {
 	annotations := objectMeta.GetAnnotations()
-<<<<<<< HEAD
-=======
 	if annotations == nil {
 		annotations = make(map[string]string)
 	}
->>>>>>> 1d8a8037
 	annotations[types.BanzaiCloudRelatedTo] = utils.ObjectKeyFromObjectMeta(ownerMeta).String()
 	objectMeta.SetAnnotations(annotations)
 }
