--- conflicted
+++ resolved
@@ -36,10 +36,7 @@
 	"sigs.k8s.io/controller-runtime/pkg/reconcile"
 
 	"github.com/banzaicloud/k8s-objectmatcher/patch"
-<<<<<<< HEAD
 	"github.com/banzaicloud/operator-tools/pkg/types"
-=======
->>>>>>> 1d8a8037
 )
 
 const (
@@ -199,19 +196,6 @@
 	log := r.resourceLog(desired, resourceDetails...)
 	debugLog := log.V(1)
 	traceLog := log.V(2)
-<<<<<<< HEAD
-	switch desiredState {
-	case StateCreated:
-		created, _, err := r.CreateIfNotExist(desired)
-		if err == nil && created {
-			return nil, nil
-		}
-		if err != nil {
-			return nil, errors.WrapIfWithDetails(err, "failed to create resource", resourceDetails...)
-		}
-	default:
-		created, current, err := r.CreateIfNotExist(desired)
-=======
 	state := desiredState
 	if ds, ok := desiredState.(DesiredStateWithStaticState); ok {
 		state = ds.DesiredState()
@@ -219,7 +203,6 @@
 	switch state {
 	case StateCreated:
 		created, _, err := r.CreateIfNotExist(desired, desiredState)
->>>>>>> 1d8a8037
 		if err == nil && created {
 			return nil, nil
 		}
